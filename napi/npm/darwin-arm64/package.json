{
<<<<<<< HEAD
  "name": "cni-wallet-sdk-darwin-arm64",
  "version": "0.26.1",
=======
  "name": "chia-wallet-sdk-darwin-arm64",
  "version": "0.30.0",
>>>>>>> bebd6cba
  "repository": {
    "type": "git",
    "url": "https://github.com/Chia-Network/cni-wallet-sdk"
  },
  "os": [
    "darwin"
  ],
  "cpu": [
    "arm64"
  ],
  "main": "cni-wallet-sdk.darwin-arm64.node",
  "files": [
    "cni-wallet-sdk.darwin-arm64.node"
  ],
  "license": "MIT",
  "engines": {
    "node": ">= 10"
  }
}<|MERGE_RESOLUTION|>--- conflicted
+++ resolved
@@ -1,11 +1,6 @@
 {
-<<<<<<< HEAD
   "name": "cni-wallet-sdk-darwin-arm64",
-  "version": "0.26.1",
-=======
-  "name": "chia-wallet-sdk-darwin-arm64",
-  "version": "0.30.0",
->>>>>>> bebd6cba
+  "version": "0.26.2",
   "repository": {
     "type": "git",
     "url": "https://github.com/Chia-Network/cni-wallet-sdk"
