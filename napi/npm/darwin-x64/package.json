--- conflicted
+++ resolved
@@ -1,11 +1,6 @@
 {
-<<<<<<< HEAD
   "name": "cni-wallet-sdk-darwin-x64",
-  "version": "0.23.0",
-=======
-  "name": "chia-wallet-sdk-darwin-x64",
-  "version": "0.25.0",
->>>>>>> 9b037e74
+  "version": "0.23.1",
   "repository": {
     "type": "git",
     "url": "https://github.com/Chia-Network/cni-wallet-sdk"
