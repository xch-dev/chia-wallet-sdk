--- conflicted
+++ resolved
@@ -1,11 +1,6 @@
 {
-<<<<<<< HEAD
   "name": "cni-wallet-sdk",
   "version": "0.25.0",
-=======
-  "name": "chia-wallet-sdk",
-  "version": "0.27.1",
->>>>>>> 5e025bf3
   "license": "MIT",
   "repository": {
     "type": "git",
@@ -33,17 +28,7 @@
     "update-declarations": "node scripts/update-declarations.js"
   },
   "napi": {
-<<<<<<< HEAD
-    "name": "cni-wallet-sdk",
-    "triples": {
-      "additional": [
-        "aarch64-apple-darwin",
-        "universal-apple-darwin",
-        "aarch64-unknown-linux-gnu"
-      ]
-    }
-=======
-    "binaryName": "chia-wallet-sdk",
+    "binaryName": "cni-wallet-sdk",
     "targets": [
       "x86_64-pc-windows-msvc",
       "x86_64-apple-darwin",
@@ -52,7 +37,6 @@
       "aarch64-apple-darwin",
       "universal-apple-darwin"
     ]
->>>>>>> 5e025bf3
   },
   "devDependencies": {
     "@napi-rs/cli": "3.0.0-alpha.91",
