--- conflicted
+++ resolved
@@ -64,18 +64,9 @@
           name: npm-pkg
           path: ./wasm/pkg/*-*.tgz
 
-<<<<<<< HEAD
-      # - name: Publish
-      #   if: startsWith(github.event.ref, 'refs/tags')
-      #   uses: JS-DevTools/npm-publish@v3
-      #   with:
-      #     token: ${{ secrets.NPM_TOKEN }}
-      #     package: wasm/pkg/package.json
-=======
       - name: Publish
         if: startsWith(github.event.ref, 'refs/tags')
         uses: JS-DevTools/npm-publish@v4
         with:
           provenance: true
-          package: wasm/pkg/package.json
->>>>>>> bebd6cba
+          package: wasm/pkg/package.json