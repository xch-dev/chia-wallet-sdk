--- conflicted
+++ resolved
@@ -190,13 +190,9 @@
             let prev = &cat_spends[if index == 0 { len - 1 } else { index - 1 }];
             let next = &cat_spends[if index == len - 1 { 0 } else { index + 1 }];
 
-<<<<<<< HEAD
+            let next_p2_puzzle_hash = ctx.tree_hash(next.inner_spend.puzzle).into();
+
             item.cat.spend(
-=======
-            let next_p2_puzzle_hash = ctx.tree_hash(next.inner_spend.puzzle).into();
-
-            cat.spend(
->>>>>>> 9b037e74
                 ctx,
                 SingleCatSpend {
                     inner_spend: item.inner_spend,
@@ -204,7 +200,7 @@
                     next_coin_proof: CoinProof {
                         parent_coin_info: next.cat.coin.parent_coin_info,
                         inner_puzzle_hash: if let Some(hidden_puzzle_hash) =
-                            cat.info.hidden_puzzle_hash
+                            item.cat.info.hidden_puzzle_hash
                         {
                             RevocationArgs::new(hidden_puzzle_hash, next_p2_puzzle_hash)
                                 .curry_tree_hash()
