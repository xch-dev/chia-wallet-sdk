[package]
name = "chia-sdk-driver"
version = "0.23.0"
edition = "2021"
license = "Apache-2.0"
description = "Driver code for interacting with standard puzzles on the Chia blockchain."
authors = ["Brandon Haggstrom <me@rigidnetwork.com>"]
homepage = "https://github.com/Rigidity/chia-wallet-sdk"
repository = "https://github.com/Rigidity/chia-wallet-sdk"
readme = { workspace = true }
keywords = { workspace = true }
categories = { workspace = true }

[package.metadata.docs.rs]
all-features = true

[lints]
workspace = true

[features]
chip-0035 = ["chia-sdk-types/chip-0035"]
experimental-clawbacks = []
offers = [
    "dep:bech32",
    "dep:flate2",
    "dep:indexmap",
]

[dependencies]
chia-bls = { workspace = true }
chia-consensus = { workspace = true }
chia-secp = { workspace = true }
chia-protocol = { workspace = true }
chia-puzzles = { workspace = true }
chia-puzzle-types = { workspace = true }
chia-sha2 = { workspace = true }
clvm-traits = { workspace = true }
clvm-utils = { workspace = true }
clvmr = { workspace = true }
thiserror = { workspace = true }
chia-sdk-types = { workspace = true }
hex-literal = { workspace = true }
num-bigint = { workspace = true }
hex = { workspace = true }
bigdecimal = { workspace = true }
bech32 = { workspace = true, optional = true }
chia-traits = {workspace = true}
flate2 = { workspace = true, features = ["zlib-ng-compat"], optional = true }
indexmap = { workspace = true, optional = true }
<<<<<<< HEAD
once_cell = { workspace = true}
chia_streamable_macro = "0.21.2"
=======
once_cell = { workspace = true, optional = true }
chia_streamable_macro = "0.22.0"
>>>>>>> 45f0a00e

[dev-dependencies]
chia-sdk-test = { workspace = true }
chia-sdk-signer = { workspace = true }
anyhow = { workspace = true }
chia-consensus = { workspace = true }
hex = { workspace = true }
hex-literal = { workspace = true }
rstest = { workspace = true }
rand = { workspace = true }
rand_chacha = { workspace = true }<|MERGE_RESOLUTION|>--- conflicted
+++ resolved
@@ -47,13 +47,8 @@
 chia-traits = {workspace = true}
 flate2 = { workspace = true, features = ["zlib-ng-compat"], optional = true }
 indexmap = { workspace = true, optional = true }
-<<<<<<< HEAD
 once_cell = { workspace = true}
-chia_streamable_macro = "0.21.2"
-=======
-once_cell = { workspace = true, optional = true }
 chia_streamable_macro = "0.22.0"
->>>>>>> 45f0a00e
 
 [dev-dependencies]
 chia-sdk-test = { workspace = true }
