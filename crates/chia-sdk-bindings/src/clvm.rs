--- conflicted
+++ resolved
@@ -3,29 +3,21 @@
 use bindy::{Error, Result};
 use chia_bls::{PublicKey, Signature};
 use chia_protocol::{Bytes, Bytes32, Coin, CoinSpend, Program as SerializedProgram, SpendBundle};
-<<<<<<< HEAD
-use chia_puzzle_types::{
-    offer::{self, SettlementPaymentsSolution},
-    LineageProof,
-};
-=======
-use chia_puzzle_types::{LineageProof, offer::SettlementPaymentsSolution};
->>>>>>> 10c8e787
 use chia_puzzles::SINGLETON_LAUNCHER_HASH;
 use chia_sdk_driver::{
+    create_security_coin, launch_reward_distributor, spend_security_coin, spend_settlement_nft,
     Bulletin, BulletinMessage, Cat, HashedPtr, Launcher, Layer, MedievalVault as SdkMedievalVault,
     MedievalVaultInfo, Offer, OptionMetadata, RewardDistributor as SdkRewardDistributor,
     RewardDistributorConstants, RewardDistributorState, SettlementLayer, SpendContext,
-    StandardLayer, StreamedAsset, create_security_coin, launch_reward_distributor,
-    spend_security_coin, spend_settlement_nft,
+    StandardLayer, StreamedAsset,
 };
 use chia_sdk_types::{Condition, Conditions, MAINNET_CONSTANTS, TESTNET11_CONSTANTS};
 use chialisp::classic::clvm_tools::binutils::assemble;
-use clvm_traits::{ToClvm, clvm_quote};
+use clvm_traits::{clvm_quote, ToClvm};
 use clvm_utils::TreeHash;
 use clvmr::{
+    serde::{node_from_bytes, node_from_bytes_backrefs},
     NodePtr,
-    serde::{node_from_bytes, node_from_bytes_backrefs},
 };
 use num_bigint::BigInt;
 
@@ -72,9 +64,10 @@
     }
 
     pub fn delegated_spend(&self, conditions: Vec<Program>) -> Result<Spend> {
-        let delegated_puzzle = self.0.lock().unwrap().alloc(&clvm_quote!(
-            conditions.into_iter().map(|p| p.1).collect::<Vec<_>>()
-        ))?;
+        let delegated_puzzle = self.0.lock().unwrap().alloc(&clvm_quote!(conditions
+            .into_iter()
+            .map(|p| p.1)
+            .collect::<Vec<_>>()))?;
         Ok(Spend {
             puzzle: Program(self.0.clone(), delegated_puzzle),
             solution: Program(self.0.clone(), NodePtr::NIL),
