{
  "Puzzle": {
    "type": "class",
    "new": true,
    "fields": {
      "puzzle_hash": "Bytes32",
      "program": "Program",
      "mod_hash": "Bytes32",
      "args": "Option<Program>"
    },
    "methods": {
      "parse_cat": {
        "return": "Option<ParsedCat>"
      },
      "parse_child_cats": {
        "args": {
          "parent_coin": "Coin",
          "parent_puzzle": "Program",
          "parent_solution": "Program"
        },
        "return": "Option<Vec<Cat>>"
      },
      "parse_nft": {
        "return": "Option<ParsedNft>"
      },
      "parse_child_nft": {
        "args": {
          "parent_coin": "Coin",
          "parent_puzzle": "Program",
          "parent_solution": "Program"
        },
        "return": "Option<Nft>"
      },
<<<<<<< HEAD
      "parse_child_streamed_cat": {
        "args": {
          "parent_coin": "Coin",
          "parent_puzzle": "Program",
          "parent_solution": "Program"
        },
        "return": "StreamedCatParsingResult"
=======
      "parse_did": {
        "return": "Option<ParsedDid>"
      },
      "parse_child_did": {
        "args": {
          "parent_coin": "Coin",
          "parent_puzzle": "Program",
          "parent_solution": "Program",
          "coin": "Coin"
        },
        "return": "Option<Did>"
>>>>>>> f0d610dd
      }
    }
  },
  "StreamedCatParsingResult": {
    "type": "class",
    "new": true,
    "fields": {
      "streamed_cat_maybe": "Option<StreamedCat>",
      "last_spend_was_clawback": "bool",
      "last_payment_amount_if_clawback": "u64"
    }
  },
  "Cat": {
    "type": "class",
    "new": true,
    "fields": {
      "coin": "Coin",
      "lineage_proof": "Option<LineageProof>",
      "asset_id": "Bytes32",
      "p2_puzzle_hash": "Bytes32"
    }
  },
  "CatSpend": {
    "type": "class",
    "new": true,
    "fields": {
      "cat": "Cat",
      "spend": "Spend"
    }
  },
  "ParsedCat": {
    "type": "class",
    "new": true,
    "fields": {
      "asset_id": "Bytes32",
      "p2_puzzle": "Puzzle"
    }
  },
  "Nft": {
    "type": "class",
    "new": true,
    "fields": {
      "coin": "Coin",
      "lineage_proof": "LineageProof",
      "info": "NftInfo"
    }
  },
  "NftInfo": {
    "type": "class",
    "new": true,
    "fields": {
      "launcher_id": "Bytes32",
      "metadata": "Program",
      "metadata_updater_puzzle_hash": "Bytes32",
      "current_owner": "Option<Bytes32>",
      "royalty_puzzle_hash": "Bytes32",
      "royalty_ten_thousandths": "u16",
      "p2_puzzle_hash": "Bytes32"
    }
  },
  "ParsedNft": {
    "type": "class",
    "new": true,
    "fields": {
      "info": "NftInfo",
      "p2_puzzle": "Puzzle"
    }
  },
  "NftMetadata": {
    "type": "class",
    "new": true,
    "fields": {
      "edition_number": "u64",
      "edition_total": "u64",
      "data_uris": "Vec<String>",
      "data_hash": "Option<Bytes32>",
      "metadata_uris": "Vec<String>",
      "metadata_hash": "Option<Bytes32>",
      "license_uris": "Vec<String>",
      "license_hash": "Option<Bytes32>"
    }
  },
  "NftMint": {
    "type": "class",
    "new": true,
    "fields": {
      "metadata": "Program",
      "metadata_updater_puzzle_hash": "Bytes32",
      "p2_puzzle_hash": "Bytes32",
      "royalty_puzzle_hash": "Bytes32",
      "royalty_ten_thousandths": "u16",
      "owner": "Option<DidOwner>"
    }
  },
  "DidOwner": {
    "type": "class",
    "new": true,
    "fields": {
      "did_id": "Bytes32",
      "inner_puzzle_hash": "Bytes32"
    }
  },
  "MintedNfts": {
    "type": "class",
    "new": true,
    "fields": {
      "nfts": "Vec<Nft>",
      "parent_conditions": "Vec<Program>"
    }
  },
  "Did": {
    "type": "class",
    "new": true,
    "fields": {
      "coin": "Coin",
      "lineage_proof": "LineageProof",
      "info": "DidInfo"
    }
  },
  "DidInfo": {
    "type": "class",
    "new": true,
    "fields": {
      "launcher_id": "Bytes32",
      "recovery_list_hash": "Option<Bytes32>",
      "num_verifications_required": "u64",
      "metadata": "Program",
      "p2_puzzle_hash": "Bytes32"
    }
  },
  "ParsedDid": {
    "type": "class",
    "new": true,
    "fields": {
      "info": "DidInfo",
      "p2_puzzle": "Puzzle"
    }
  },
  "standard_puzzle_hash": {
    "type": "function",
    "args": {
      "synthetic_key": "PublicKey"
    },
    "return": "Bytes32"
  },
  "cat_puzzle_hash": {
    "type": "function",
    "args": {
      "asset_id": "Bytes32",
      "inner_puzzle_hash": "Bytes32"
    },
    "return": "Bytes32"
  },
  "StreamedCat": {
    "type": "class",
    "new": true,
    "fields": {
      "coin": "Coin",
      "asset_id": "Bytes32",
      "proof": "LineageProof",
      "inner_puzzle_hash": "Bytes32",
      "recipient": "Bytes32",
      "clawback_ph": "Option<Bytes32>",
      "end_time": "u64",
      "last_payment_time": "u64"
    },
    "methods": {
      "amount_to_be_paid": {
        "args": {
          "payment_time": "u64"
        },
        "return": "u64"
      },
      "spend": {
        "args": {
          "payment_time": "u64",
          "clawback": "bool"
        },
        "return": "CoinSpend"
      }
    }
  },
  "get_streamed_cat_hint": {
    "type": "function",
    "args": {
      "recipient": "Bytes32"
    },
    "return": "Bytes32"
  },
  "get_streamed_cat_launch_hints": {
    "type": "function",
    "args": {
      "recipient": "Bytes32",
      "clawback_ph": "Option<Bytes32>",
      "start_time": "u64",
      "end_time": "u64"
    },
    "return": "Vec<Bytes>"
  }
}<|MERGE_RESOLUTION|>--- conflicted
+++ resolved
@@ -31,15 +31,6 @@
         },
         "return": "Option<Nft>"
       },
-<<<<<<< HEAD
-      "parse_child_streamed_cat": {
-        "args": {
-          "parent_coin": "Coin",
-          "parent_puzzle": "Program",
-          "parent_solution": "Program"
-        },
-        "return": "StreamedCatParsingResult"
-=======
       "parse_did": {
         "return": "Option<ParsedDid>"
       },
@@ -51,7 +42,14 @@
           "coin": "Coin"
         },
         "return": "Option<Did>"
->>>>>>> f0d610dd
+      },
+      "parse_child_streamed_cat": {
+        "args": {
+          "parent_coin": "Coin",
+          "parent_puzzle": "Program",
+          "parent_solution": "Program"
+        },
+        "return": "StreamedCatParsingResult"
       }
     }
   },
