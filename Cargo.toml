[package]
name = "chia-wallet-sdk"
version = "0.27.2"
edition = "2021"
license = "Apache-2.0"
description = "An unofficial SDK for building Chia wallets."
authors = ["Brandon Haggstrom <me@rigidnetwork.com>"]
homepage = "https://github.com/Rigidity/chia-wallet-sdk"
repository = "https://github.com/Rigidity/chia-wallet-sdk"
readme = { workspace = true }
keywords = { workspace = true }
categories = { workspace = true }

[package.metadata.docs.rs]
all-features = true

[workspace]
resolver = "2"
members = [
    "crates/*",
    "crates/chia-sdk-types/derive",
    "crates/chia-sdk-bindings/bindy",
    "crates/chia-sdk-bindings/bindy-macro",
    "napi",
    "wasm",
    "pyo3",
    "pyo3/stub-generator"
]

[workspace.package]
readme = "README.md"
keywords = ["chia", "wallet", "blockchain", "crypto"]
categories = ["cryptography::cryptocurrencies", "development-tools"]

[workspace.lints.rust]
rust_2018_idioms = { level = "deny", priority = -1 }
rust_2021_compatibility = { level = "deny", priority = -1 }
future_incompatible = { level = "deny", priority = -1 }
nonstandard_style = { level = "deny", priority = -1 }
unsafe_code = "deny"
non_ascii_idents = "deny"
unused_extern_crates = "deny"
trivial_casts = "deny"
trivial_numeric_casts = "deny"
unreachable_pub = "warn"
unreachable_code = "warn"
unreachable_patterns = "deny"
dead_code = "deny"
deprecated = "deny"
deprecated_in_future = "deny"
missing_debug_implementations = "warn"
missing_copy_implementations = "warn"

[workspace.lints.rustdoc]
all = { level = "deny", priority = -1 }
missing_crate_level_docs = "allow"

[workspace.lints.clippy]
all = { level = "deny", priority = -1 }
cargo = { level = "warn", priority = -1 }
pedantic = { level = "warn", priority = -1 }
too_many_lines = "allow"
missing_errors_doc = "allow"
missing_panics_doc = "allow"
module_name_repetitions = "allow"
multiple_crate_versions = "allow"
must_use_candidate = "allow"
cargo_common_metadata = "allow"

[lints]
workspace = true

[features]
chip-0035 = ["chia-sdk-driver/chip-0035", "chia-sdk-types/chip-0035"]
offer-compression = ["chia-sdk-driver/offer-compression"]
native-tls = ["chia-sdk-client/native-tls", "chia-sdk-coinset/native-tls"]
rustls = ["chia-sdk-client/rustls", "chia-sdk-coinset/rustls"]
peer-simulator = ["chia-sdk-test/peer-simulator"]
action-layer = ["chia-sdk-types/action-layer", "chia-sdk-driver/action-layer"]

[dependencies]
chia-sdk-client = { workspace = true }
chia-sdk-driver = { workspace = true }
chia-sdk-signer = { workspace = true }
chia-sdk-test = { workspace = true }
chia-sdk-types = { workspace = true }
chia-sdk-utils = { workspace = true }
chia-sdk-coinset = { workspace = true }
chia-protocol = { workspace = true }
chia-bls = { workspace = true }
clvm-traits = { workspace = true }
clvm-utils = { workspace = true }
clvmr = { workspace = true }

[dev-dependencies]
anyhow = { workspace = true }
hex-literal = { workspace = true }
chia-protocol = { workspace = true }
chia-puzzle-types = { workspace = true }
chia-bls = { workspace = true }
clvm-utils = { workspace = true }
clvm-traits = { workspace = true, features = ["derive"] }
clvmr = { workspace = true }

[workspace.dependencies]
chia-wallet-sdk = { version = "0.27.2", path = "." }
chia-sdk-client = { version = "0.27.2", path = "./crates/chia-sdk-client" }
chia-sdk-driver = { version = "0.27.2", path = "./crates/chia-sdk-driver" }
chia-sdk-signer = { version = "0.27.2", path = "./crates/chia-sdk-signer" }
chia-sdk-test = { version = "0.27.2", path = "./crates/chia-sdk-test" }
chia-sdk-types = { version = "0.27.2", path = "./crates/chia-sdk-types" }
chia-sdk-derive = { version = "0.27.2", path = "./crates/chia-sdk-types/derive" }
chia-sdk-utils = { version = "0.27.2", path = "./crates/chia-sdk-utils" }
chia-sdk-coinset = { version = "0.27.2", path = "./crates/chia-sdk-coinset" }
chia-sdk-bindings = { version = "0.27.2", path = "./crates/chia-sdk-bindings" }
bindy = { version = "0.27.2", path = "./crates/chia-sdk-bindings/bindy" }
bindy-macro = { version = "0.27.2", path = "./crates/chia-sdk-bindings/bindy-macro" }
chia = "0.26.0"
chia-ssl = "0.26.0"
chia-protocol = "0.26.0"
chia-consensus = "0.26.0"
chia-traits = "0.26.0"
chia-bls = "0.26.0"
chia-secp = "0.26.0"
chia-puzzle-types = "0.26.0"
clvm-traits = "0.26.0"
clvm-utils = "0.26.0"
chia-sha2 = "0.26.0"
chia_streamable_macro = "0.26.0"
chia-puzzles = "0.20.1"
clvmr = "0.14.0"
thiserror = "2.0.12"
hex = "0.4.3"
bech32 = "0.9.1"
rand = "0.8.5"
rand_chacha = "0.3.1"
hex-literal = "0.4.1"
indexmap = "2.10.0"
bip39 = "2.2.0"
futures-util = "0.3.30"
futures-channel = "0.3.30"
anyhow = "1.0.98"
tokio = "1.45.1"
itertools = "0.13.0"
tokio-tungstenite = "0.24.0"
tungstenite = "0.24.0"
native-tls = "0.2.14"
rustls = "0.23.28"
rustls-pemfile = "2.2.0"
flate2 = "1.1.2"
once_cell = "1.21.3"
num-bigint = "0.4.6"
rstest = "0.22.0"
tracing = "0.1.41"
syn = "2.0.104"
quote = "1.0.40"
convert_case = "0.6.0"
fastrand = "2.3.0"
napi = { version = "3.0.0-beta.11", default-features = false }
napi-derive = { version = "3.0.0-beta.11" }
napi-build = "3.0.0-beta.0"
paste = "1.0.15"
bigdecimal = "0.4.8"
k256 = "0.13.4"
p256 = "0.13.2"
signature = "2.2.0"
serde = { version = "1.0.219", features = ["derive"] }
serde_json = "1.0.140"
reqwest = { version = "0.12.20", default-features = false, features = ["json"] }
proc-macro2 = "1.0.95"
wasm-bindgen = "0.2.100"
wasm-bindgen-futures = "0.4.50"
wasm-bindgen-derive = "0.3.0"
getrandom = "0.2.15"
sha2 = "0.10.9"
pyo3 = "0.23.5"
js-sys = "0.3.77"
parking_lot = "0.12.4"
clvm_tools_rs = "0.3.0"
pyo3-async-runtimes = "0.23"
<<<<<<< HEAD
prettytable-rs = "0.10.0"
=======
indoc = "2.0.6"
console_error_panic_hook = "0.1.7"
>>>>>>> c5fd3f03

[profile.release]
lto = true
strip = "symbols"<|MERGE_RESOLUTION|>--- conflicted
+++ resolved
@@ -178,12 +178,9 @@
 parking_lot = "0.12.4"
 clvm_tools_rs = "0.3.0"
 pyo3-async-runtimes = "0.23"
-<<<<<<< HEAD
-prettytable-rs = "0.10.0"
-=======
 indoc = "2.0.6"
 console_error_panic_hook = "0.1.7"
->>>>>>> c5fd3f03
+prettytable-rs = "0.10.0"
 
 [profile.release]
 lto = true
